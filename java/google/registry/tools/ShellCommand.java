--- conflicted
+++ resolved
@@ -241,27 +241,6 @@
       if (lineArgs.length == 0) {
         continue;
       }
-<<<<<<< HEAD
-      Exception lastError = null;
-      try {
-        System.out.println("Barf!!!");
-        runner.run(lineArgs);
-      } catch (Exception e) {
-        lastError = e;
-        System.err.println("Got an exception:\n" + e);
-      }
-      try {
-        if (encapsulatedOutputStream != null) {
-          encapsulatedOutputStream.dumpLastLine();
-          encapsulatedErrorStream.dumpLastLine();
-          System.setOut(orgStdout);
-          System.setErr(orgStderr);
-          if (lastError == null) {
-            emitSuccess();
-          } else {
-            emitFailure(lastError);
-          }
-=======
 
       // Wrap standard output and error if requested. We have to do so here in run because the flags
       // haven't been processed in the constructor.
@@ -272,7 +251,6 @@
           runner.run(lineArgs);
         } catch (Exception e) {
           System.err.println("Got an exception:\n" + e);
->>>>>>> a76300f7
         }
       }
     }
